--- conflicted
+++ resolved
@@ -1,4 +1,3 @@
-<<<<<<< HEAD
 ## v0.26.0 (WIP)
 
 - ⚠️ Prioritized the user submitted non-empty `createData.email` (_it will be unverified_) when creating the PocketBase user during the first OAuth2 auth.
@@ -11,7 +10,8 @@
 - Added `$os.stat(file)` JSVM helper ([#6407](https://github.com/pocketbase/pocketbase/discussions/6407)).
 
 - Added `Store.SetFunc(key, func(old T) new T)` to set/update a store value with the return result of the callback in a concurrent safe manner.
-=======
+
+
 ## v0.25.6
 
 - Restore the missing `meta.isNew` field of the OAuth2 success response ([#6490](https://github.com/pocketbase/pocketbase/issues/6490)).
@@ -24,7 +24,6 @@
 - Set the current working directory as a default goja script path when executing inline JS strings to allow `require(m)` traversing parent `node_modules` directories.
 
 - Updated `modernc.org/sqlite` and `modernc.org/libc` dependencies.
->>>>>>> d6076956
 
 
 ## v0.25.4
