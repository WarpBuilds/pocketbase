package core

import (
	"context"
	"database/sql"
	"errors"
	"fmt"
	"regexp"
	"strings"

	validation "github.com/go-ozzo/ozzo-validation/v4"
	"github.com/pocketbase/dbx"
	"github.com/pocketbase/pocketbase/core/validators"
	"github.com/pocketbase/pocketbase/tools/security"
	"github.com/spf13/cast"
)

func init() {
	Fields[FieldTypeText] = func() Field {
		return &TextField{}
	}
}

const FieldTypeText = "text"

const autogenerateModifier = ":autogenerate"

var (
	_ Field             = (*TextField)(nil)
	_ SetterFinder      = (*TextField)(nil)
	_ RecordInterceptor = (*TextField)(nil)
)

<<<<<<< HEAD
var forbiddenPKCharacters = []string{".", "/", `\`, "|", `"`, "'", "`", "<", ">", ":", "?", "*", "%", "$"}
=======
var forbiddenPKCharacters = []string{
	".", "/", `\`, "|", `"`, "'", "`",
	"<", ">", ":", "?", "*", "%", "$",
	"\000", "\t", "\n", "\r", " ",
}
>>>>>>> 6184b31d

// (see largestReservedPKLength)
var caseInsensitiveReservedPKs = []string{
	// reserved Windows files names
	"CON", "PRN", "AUX", "NUL",
	"COM1", "COM2", "COM3", "COM4", "COM5", "COM6", "COM7", "COM8", "COM9",
	"LPT1", "LPT2", "LPT3", "LPT4", "LPT5", "LPT6", "LPT7", "LPT8", "LPT9",
}

const largestReservedPKLength = 4

// TextField defines "text" type field for storing any string value.
//
// The respective zero record field value is empty string.
//
// The following additional setter keys are available:
//
// - "fieldName:autogenerate" - autogenerate field value if AutogeneratePattern is set. For example:
//
//	record.Set("slug:autogenerate", "") // [random value]
//	record.Set("slug:autogenerate", "abc-") // abc-[random value]
type TextField struct {
	// Name (required) is the unique name of the field.
	Name string `form:"name" json:"name"`

	// Id is the unique stable field identifier.
	//
	// It is automatically generated from the name when adding to a collection FieldsList.
	Id string `form:"id" json:"id"`

	// System prevents the renaming and removal of the field.
	System bool `form:"system" json:"system"`

	// Hidden hides the field from the API response.
	Hidden bool `form:"hidden" json:"hidden"`

	// Presentable hints the Dashboard UI to use the underlying
	// field record value in the relation preview label.
	Presentable bool `form:"presentable" json:"presentable"`

	// ---

	// Min specifies the minimum required string characters.
	//
	// if zero value, no min limit is applied.
	Min int `form:"min" json:"min"`

	// Max specifies the maximum allowed string characters.
	//
	// If zero, a default limit of 5000 is applied.
	Max int `form:"max" json:"max"`

	// Pattern specifies an optional regex pattern to match against the field value.
	//
	// Leave it empty to skip the pattern check.
	Pattern string `form:"pattern" json:"pattern"`

	// AutogeneratePattern specifies an optional regex pattern that could
	// be used to generate random string from it and set it automatically
	// on record create if no explicit value is set or when the `:autogenerate` modifier is used.
	//
	// Note: the generated value still needs to satisfy min, max, pattern (if set)
	AutogeneratePattern string `form:"autogeneratePattern" json:"autogeneratePattern"`

	// Required will require the field value to be non-empty string.
	Required bool `form:"required" json:"required"`

	// PrimaryKey will mark the field as primary key.
	//
	// A single collection can have only 1 field marked as primary key.
	PrimaryKey bool `form:"primaryKey" json:"primaryKey"`
}

// Type implements [Field.Type] interface method.
func (f *TextField) Type() string {
	return FieldTypeText
}

// GetId implements [Field.GetId] interface method.
func (f *TextField) GetId() string {
	return f.Id
}

// SetId implements [Field.SetId] interface method.
func (f *TextField) SetId(id string) {
	f.Id = id
}

// GetName implements [Field.GetName] interface method.
func (f *TextField) GetName() string {
	return f.Name
}

// SetName implements [Field.SetName] interface method.
func (f *TextField) SetName(name string) {
	f.Name = name
}

// GetSystem implements [Field.GetSystem] interface method.
func (f *TextField) GetSystem() bool {
	return f.System
}

// SetSystem implements [Field.SetSystem] interface method.
func (f *TextField) SetSystem(system bool) {
	f.System = system
}

// GetHidden implements [Field.GetHidden] interface method.
func (f *TextField) GetHidden() bool {
	return f.Hidden
}

// SetHidden implements [Field.SetHidden] interface method.
func (f *TextField) SetHidden(hidden bool) {
	f.Hidden = hidden
}

// ColumnType implements [Field.ColumnType] interface method.
func (f *TextField) ColumnType(app App) string {
	if f.PrimaryKey {
		// note: the default is just a last resort fallback to avoid empty
		// string values in case the record was inserted with raw sql and
		// it is not actually used when operating with the db abstraction
		return "TEXT PRIMARY KEY DEFAULT ('r'||lower(hex(randomblob(7)))) NOT NULL"
	}

	return "TEXT DEFAULT '' NOT NULL"
}

// PrepareValue implements [Field.PrepareValue] interface method.
func (f *TextField) PrepareValue(record *Record, raw any) (any, error) {
	return cast.ToString(raw), nil
}

// ValidateValue implements [Field.ValidateValue] interface method.
func (f *TextField) ValidateValue(ctx context.Context, app App, record *Record) error {
	newVal, ok := record.GetRaw(f.Name).(string)
	if !ok {
		return validators.ErrUnsupportedValueType
	}

	if f.PrimaryKey {
		// disallow PK change
		if !record.IsNew() {
			oldVal := record.LastSavedPK()
			if oldVal != newVal {
				return validation.NewError("validation_pk_change", "The record primary key cannot be changed.")
			}
			if oldVal != "" {
				// no need to further validate because the id can't be updated
				// and because the id could have been inserted manually by migration from another system
				// that may not comply with the user defined PocketBase validations
				return nil
			}
		} else {
			// this technically shouldn't be necessarily but again to
			// minimize misuse of the Pattern validator that could cause
			// side-effects on some platforms check for duplicates in a case-insensitive manner
			//
			// (@todo eventually may get replaced in the future with a system unique constraint to avoid races or wrapping the request in a transaction)
			if f.Pattern != defaultLowercaseRecordIdPattern {
				var exists int
				err := app.ConcurrentDB().
					Select("(1)").
					From(record.TableName()).
					Where(dbx.NewExp("id = {:id} COLLATE NOCASE", dbx.Params{"id": newVal})).
					Limit(1).
					Row(&exists)
				if exists > 0 || (err != nil && !errors.Is(err, sql.ErrNoRows)) {
					return validation.NewError("validation_pk_invalid", "The record primary key is invalid or already exists.")
				}
			}
		}
	}

	return f.ValidatePlainValue(newVal)
}

// ValidatePlainValue validates the provided string against the field options.
func (f *TextField) ValidatePlainValue(value string) error {
	if f.Required || f.PrimaryKey {
		if err := validation.Required.Validate(value); err != nil {
			return err
		}
	}

	if value == "" {
		return nil // nothing to check
	}

	// note: casted to []rune to count multi-byte chars as one
	length := len([]rune(value))

	if f.Min > 0 && length < f.Min {
		return validation.NewError("validation_min_text_constraint", "Must be at least {{.min}} character(s).").
			SetParams(map[string]any{"min": f.Min})
	}

	max := f.Max
	if max == 0 {
		max = 5000
	}

	if max > 0 && length > max {
		return validation.NewError("validation_max_text_constraint", "Must be no more than {{.max}} character(s).").
			SetParams(map[string]any{"max": max})
	}

	if f.Pattern != "" {
		match, _ := regexp.MatchString(f.Pattern, value)
		if !match {
			return validation.NewError("validation_invalid_format", "Invalid value format.")
		}
	}

	// additional primary key checks to minimize eventual filesystem compatibility issues
	// because the primary key is often used as a file/directory name
	if f.PrimaryKey && f.Pattern != defaultLowercaseRecordIdPattern {
		for _, ch := range forbiddenPKCharacters {
			if strings.Contains(value, ch) {
				return validation.NewError("validation_forbidden_pk_character", "'{{.ch}}' is not a valid primary key character.").
					SetParams(map[string]any{"ch": ch})
			}
		}

		if largestReservedPKLength >= length {
			for _, reserved := range caseInsensitiveReservedPKs {
				if strings.EqualFold(value, reserved) {
					return validation.NewError("validation_reserved_pk", "The primary key '{{.reserved}}' is reserved and cannot be used.").
						SetParams(map[string]any{"reserved": reserved})
				}
			}
		}
	}

	// additional primary key checks to minimize eventual filesystem compatibility issues
	// because the primary key is often used as a file/directory name
	if f.PrimaryKey && f.Pattern != defaultLowercaseRecordIdPattern {
		for _, ch := range forbiddenPKCharacters {
			if strings.Contains(value, ch) {
				return validation.NewError("validation_forbidden_pk_character", "'{{.ch}}' is not a valid primary key character").
					SetParams(map[string]any{"ch": ch})
			}
		}

		if largestReservedPKLength >= length {
			for _, reserved := range caseInsensitiveReservedPKs {
				if strings.EqualFold(value, reserved) {
					return validation.NewError("validation_reserved_pk", "The primary key '{{.reserved}}' is reserved and cannot be used").
						SetParams(map[string]any{"reserved": reserved})
				}
			}
		}
	}

	return nil
}

// ValidateSettings implements [Field.ValidateSettings] interface method.
func (f *TextField) ValidateSettings(ctx context.Context, app App, collection *Collection) error {
	return validation.ValidateStruct(f,
		validation.Field(&f.Id, validation.By(DefaultFieldIdValidationRule)),
		validation.Field(&f.Name,
			validation.By(DefaultFieldNameValidationRule),
			validation.When(f.PrimaryKey, validation.In(idColumn).Error(`The primary key must be named "id".`)),
		),
		validation.Field(&f.PrimaryKey, validation.By(f.checkOtherFieldsForPK(collection))),
		validation.Field(&f.Min, validation.Min(0), validation.Max(maxSafeJSONInt)),
		validation.Field(&f.Max, validation.Min(f.Min), validation.Max(maxSafeJSONInt)),
		validation.Field(&f.Pattern, validation.When(f.PrimaryKey, validation.Required), validation.By(validators.IsRegex)),
		validation.Field(&f.Hidden, validation.When(f.PrimaryKey, validation.Empty)),
		validation.Field(&f.Required, validation.When(f.PrimaryKey, validation.Required)),
		validation.Field(&f.AutogeneratePattern, validation.By(validators.IsRegex), validation.By(f.checkAutogeneratePattern)),
	)
}

func (f *TextField) checkOtherFieldsForPK(collection *Collection) validation.RuleFunc {
	return func(value any) error {
		v, _ := value.(bool)
		if !v {
			return nil // not a pk
		}

		totalPrimaryKeys := 0
		for _, field := range collection.Fields {
			if text, ok := field.(*TextField); ok && text.PrimaryKey {
				totalPrimaryKeys++
			}

			if totalPrimaryKeys > 1 {
				return validation.NewError("validation_unsupported_composite_pk", "Composite PKs are not supported and the collection must have only 1 PK.")
			}
		}

		return nil
	}
}

func (f *TextField) checkAutogeneratePattern(value any) error {
	v, _ := value.(string)
	if v == "" {
		return nil // nothing to check
	}

	// run 10 tests to check for conflicts with the other field validators
	for i := 0; i < 10; i++ {
		generated, err := security.RandomStringByRegex(v)
		if err != nil {
			return validation.NewError("validation_invalid_autogenerate_pattern", err.Error())
		}

		// (loosely) check whether the generated pattern satisfies the current field settings
		if err := f.ValidatePlainValue(generated); err != nil {
			return validation.NewError(
				"validation_invalid_autogenerate_pattern_value",
				fmt.Sprintf("The provided autogenerate pattern could produce invalid field values, ex.: %q", generated),
			)
		}
	}

	return nil
}

// Intercept implements the [RecordInterceptor] interface.
func (f *TextField) Intercept(
	ctx context.Context,
	app App,
	record *Record,
	actionName string,
	actionFunc func() error,
) error {
	// set autogenerated value if missing for new records
	switch actionName {
	case InterceptorActionValidate, InterceptorActionCreate:
		if f.AutogeneratePattern != "" && f.hasZeroValue(record) && record.IsNew() {
			v, err := security.RandomStringByRegex(f.AutogeneratePattern)
			if err != nil {
				return fmt.Errorf("failed to autogenerate %q value: %w", f.Name, err)
			}
			record.SetRaw(f.Name, v)
		}
	}

	return actionFunc()
}

func (f *TextField) hasZeroValue(record *Record) bool {
	v, _ := record.GetRaw(f.Name).(string)
	return v == ""
}

// FindSetter implements the [SetterFinder] interface.
func (f *TextField) FindSetter(key string) SetterFunc {
	switch key {
	case f.Name:
		return func(record *Record, raw any) {
			record.SetRaw(f.Name, cast.ToString(raw))
		}
	case f.Name + autogenerateModifier:
		return func(record *Record, raw any) {
			v := cast.ToString(raw)

			if f.AutogeneratePattern != "" {
				generated, _ := security.RandomStringByRegex(f.AutogeneratePattern)
				v += generated
			}

			record.SetRaw(f.Name, v)
		}
	default:
		return nil
	}
}<|MERGE_RESOLUTION|>--- conflicted
+++ resolved
@@ -31,15 +31,11 @@
 	_ RecordInterceptor = (*TextField)(nil)
 )
 
-<<<<<<< HEAD
-var forbiddenPKCharacters = []string{".", "/", `\`, "|", `"`, "'", "`", "<", ">", ":", "?", "*", "%", "$"}
-=======
 var forbiddenPKCharacters = []string{
 	".", "/", `\`, "|", `"`, "'", "`",
 	"<", ">", ":", "?", "*", "%", "$",
 	"\000", "\t", "\n", "\r", " ",
 }
->>>>>>> 6184b31d
 
 // (see largestReservedPKLength)
 var caseInsensitiveReservedPKs = []string{
