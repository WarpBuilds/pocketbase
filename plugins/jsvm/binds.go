--- conflicted
+++ resolved
@@ -778,11 +778,7 @@
 		Headers map[string][]string     `json:"headers"`
 		Cookies map[string]*http.Cookie `json:"cookies"`
 
-<<<<<<< HEAD
-		// Deprecated: consider using toString(result.Body) instead
-=======
 		// Deprecated: consider using Body instead
->>>>>>> 201e2ccb
 		Raw string `json:"raw"`
 
 		Body       []byte `json:"body"`
