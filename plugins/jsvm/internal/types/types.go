--- conflicted
+++ resolved
@@ -618,28 +618,17 @@
  * // full datetime string
  * const dt1 = new DateTime('2023-07-01 00:00:00.000Z')
  *
-<<<<<<< HEAD
- * // datetime string with optional parse in timezone location
- * //
- * // similar to new DateTime('2023-07-01 00:00:00 +01:00') or new DateTime('2023-07-01 00:00:00 +02:00')
- * // depending on the daylight saving time (DST)
-=======
  * // datetime string with default "parse in" timezone location
  * //
  * // similar to new DateTime('2023-07-01 00:00:00 +01:00') or new DateTime('2023-07-01 00:00:00 +02:00')
  * // but accounts for the daylight saving time (DST)
->>>>>>> 0efbbb0d
  * const dt2 = new DateTime('2023-07-01 00:00:00', 'Europe/Amsterdam')
  * ` + "```" + `
  *
  * @group PocketBase
  */
 declare class DateTime implements types.DateTime {
-<<<<<<< HEAD
-  constructor(date?: string, parseInLocation?: string)
-=======
   constructor(date?: string, defaultParseInLocation?: string)
->>>>>>> 0efbbb0d
 }
 
 interface ValidationError extends ozzo_validation.Error{} // merge
