package osutils

import (
	"bufio"
	"fmt"
	"os"
	"os/exec"
	"runtime"
	"strings"

	"github.com/go-ozzo/ozzo-validation/v4/is"
)

// LaunchURL attempts to open the provided url in the user's default browser.
//
// It is platform dependent and it uses:
//   - "open" on macOS
//   - "rundll32" on Windows
//   - "xdg-open" on everything else (Linux, FreeBSD, etc.)
func LaunchURL(url string) error {
	if err := is.URL.Validate(url); err != nil {
		return err
	}

	switch runtime.GOOS {
	case "darwin":
		return exec.Command("open", url).Start()
	case "windows":
		// not sure if this is the best command but seems to be the most reliable based on the comments in
		// https://stackoverflow.com/questions/3739327/launching-a-website-via-the-windows-commandline#answer-49115945
		return exec.Command("rundll32", "url.dll,FileProtocolHandler", url).Start()
	default:
		return exec.Command("xdg-open", url).Start()
	}
}

// YesNoPrompt performs a console prompt that asks the user for Yes/No answer.
//
// If the user just press Enter (aka. doesn't type anything) it returns the fallback value.
func YesNoPrompt(message string, fallback bool) bool {
	options := "Y/n"
	if !fallback {
		options = "y/N"
	}

	r := bufio.NewReader(os.Stdin)

	var s string
	for {
		fmt.Fprintf(os.Stderr, "%s (%s) ", message, options)

		s, _ = r.ReadString('\n')

		s = strings.ToLower(strings.TrimSpace(s))

		switch s {
		case "":
			return fallback
		case "y", "yes":
			return true
		case "n", "no":
			return false
		}
	}
}

// IsProbablyGoRun loosely checks if the current executable is running
// as a result of "go run".
func IsProbablyGoRun() bool {
	if strings.HasPrefix(os.Args[0], os.TempDir()) {
		return true
	}

<<<<<<< HEAD
	goCacheEnv := os.Getenv("GOCACHE")
	if goCacheEnv != "" && strings.HasPrefix(os.Args[0], goCacheEnv) {
=======
	buildCacheDir := os.Getenv("GOCACHE")
	if buildCacheDir != "" && strings.HasPrefix(os.Args[0], buildCacheDir) {
>>>>>>> 581cbe0e
		return true
	}

	return false
}<|MERGE_RESOLUTION|>--- conflicted
+++ resolved
@@ -71,13 +71,8 @@
 		return true
 	}
 
-<<<<<<< HEAD
-	goCacheEnv := os.Getenv("GOCACHE")
-	if goCacheEnv != "" && strings.HasPrefix(os.Args[0], goCacheEnv) {
-=======
 	buildCacheDir := os.Getenv("GOCACHE")
 	if buildCacheDir != "" && strings.HasPrefix(os.Args[0], buildCacheDir) {
->>>>>>> 581cbe0e
 		return true
 	}
 
