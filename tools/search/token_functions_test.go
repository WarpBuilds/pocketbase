--- conflicted
+++ resolved
@@ -164,11 +164,7 @@
 	}
 }
 
-<<<<<<< HEAD
-func TestTokenFunctionsGeoDistanceEval(t *testing.T) {
-=======
 func TestTokenFunctionsGeoDistanceExec(t *testing.T) {
->>>>>>> b930de6f
 	t.Parallel()
 
 	testDB, err := createTestDB()
