--- conflicted
+++ resolved
@@ -37,11 +37,7 @@
         window.Prism = window.Prism || {};
         window.Prism.manual = true;
     </script>
-<<<<<<< HEAD
-  <script type="module" crossorigin src="./assets/index-DEBDYoQT.js"></script>
-=======
-  <script type="module" crossorigin src="./assets/index-CV3qyNow.js"></script>
->>>>>>> 0089ceb9
+  <script type="module" crossorigin src="./assets/index-DoAD12x2.js"></script>
   <link rel="stylesheet" crossorigin href="./assets/index-jwhZKQ23.css">
 </head>
 <body>
