--- conflicted
+++ resolved
@@ -45,13 +45,8 @@
         window.Prism = window.Prism || {};
         window.Prism.manual = true;
     </script>
-<<<<<<< HEAD
-  <script type="module" crossorigin src="./assets/index-b858d787.js"></script>
-  <link rel="stylesheet" href="./assets/index-c19e0dde.css">
-=======
-  <script type="module" crossorigin src="./assets/index-dce42000.js"></script>
+  <script type="module" crossorigin src="./assets/index-cf539dd9.js"></script>
   <link rel="stylesheet" href="./assets/index-210d3d2a.css">
->>>>>>> 8d97eb07
 </head>
 <body>
     <div id="app"></div>
