--- conflicted
+++ resolved
@@ -37,13 +37,8 @@
         window.Prism = window.Prism || {};
         window.Prism.manual = true;
     </script>
-<<<<<<< HEAD
-  <script type="module" crossorigin src="./assets/index-BlrlyV2p.js"></script>
-  <link rel="stylesheet" crossorigin href="./assets/index-BCsZZZVY.css">
-=======
   <script type="module" crossorigin src="./assets/index-D-_7_nsi.js"></script>
   <link rel="stylesheet" crossorigin href="./assets/index-wnKjfGML.css">
->>>>>>> d5dcd015
 </head>
 <body>
     <div id="app"></div>
