--- conflicted
+++ resolved
@@ -37,11 +37,7 @@
         window.Prism = window.Prism || {};
         window.Prism.manual = true;
     </script>
-<<<<<<< HEAD
-  <script type="module" crossorigin src="./assets/index-CXtw0AH6.js"></script>
-=======
-  <script type="module" crossorigin src="./assets/index-0HOqdotm.js"></script>
->>>>>>> 37ff943f
+  <script type="module" crossorigin src="./assets/index-CC6VlKBp.js"></script>
   <link rel="stylesheet" crossorigin href="./assets/index-B-iwcVJL.css">
 </head>
 <body>
