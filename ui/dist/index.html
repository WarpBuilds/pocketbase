<!DOCTYPE html>
<html lang="en">
<head>
    <meta charset="UTF-8" />
    <meta name="viewport" content="width=device-width, initial-scale=1.0" />

    <title>PocketBase</title>

    <link rel="apple-touch-icon" sizes="180x180" href="./images/favicon/apple-touch-icon.png">
    <link rel="mask-icon" href="./images/favicon/safari-pinned-tab.svg" color="#000000">
    <link rel="shortcut icon" type="image/png" href="./images/favicon/favicon.png">

    <!-- prefetch common tinymce resources to speed up the initial loading times -->
    <link rel="prefetch" href="./libs/tinymce/skins/content/default/content.min.css" as="style" />
    <link rel="prefetch" href="./libs/tinymce/skins/ui/pocketbase/skin.min.css" as="style" />
    <link rel="prefetch" href="./libs/tinymce/skins/ui/pocketbase/content.min.css" as="style" />
    <link rel="prefetch" href="./libs/tinymce/tinymce.min.js" as="script" />
    <link rel="prefetch" href="./libs/tinymce/themes/silver/theme.min.js" as="script" />
    <link rel="prefetch" href="./libs/tinymce/models/dom/model.min.js" as="script" />
    <link rel="prefetch" href="./libs/tinymce/icons/default/icons.min.js" as="script" />
    <link rel="prefetch" href="./libs/tinymce/plugins/directionality/plugin.min.js" as="script" />
    <link rel="prefetch" href="./libs/tinymce/plugins/autoresize/plugin.min.js" as="script" />
    <link rel="prefetch" href="./libs/tinymce/plugins/autolink/plugin.min.js" as="script" />
    <link rel="prefetch" href="./libs/tinymce/plugins/lists/plugin.min.js" as="script" />
    <link rel="prefetch" href="./libs/tinymce/plugins/link/plugin.min.js" as="script" />
    <link rel="prefetch" href="./libs/tinymce/plugins/image/plugin.min.js" as="script" />
    <link rel="prefetch" href="./libs/tinymce/plugins/searchreplace/plugin.min.js" as="script" />
    <link rel="prefetch" href="./libs/tinymce/plugins/fullscreen/plugin.min.js" as="script" />
    <link rel="prefetch" href="./libs/tinymce/plugins/media/plugin.min.js" as="script" />
    <link rel="prefetch" href="./libs/tinymce/plugins/table/plugin.min.js" as="script" />
    <link rel="prefetch" href="./libs/tinymce/plugins/code/plugin.min.js" as="script" />
    <link rel="prefetch" href="./libs/tinymce/plugins/codesample/plugin.min.js" as="script" />

    <link href="./libs/prism/prism.min.css" rel="stylesheet">
    <script src="./libs/prism/prism.min.js" data-manual></script>
    <script>
        window.Prism = window.Prism || {};
        window.Prism.manual = true;
    </script>
<<<<<<< HEAD
  <script type="module" crossorigin src="./assets/index-C4p0i39h.js"></script>
  <link rel="stylesheet" crossorigin href="./assets/index-J9BLbllu.css">
=======
  <script type="module" crossorigin src="./assets/index-DA9lB3Zb.js"></script>
  <link rel="stylesheet" crossorigin href="./assets/index-B-iwcVJL.css">
>>>>>>> 75bba1d0
</head>
<body>
    <div id="app"></div>
</body>
</html><|MERGE_RESOLUTION|>--- conflicted
+++ resolved
@@ -37,13 +37,8 @@
         window.Prism = window.Prism || {};
         window.Prism.manual = true;
     </script>
-<<<<<<< HEAD
-  <script type="module" crossorigin src="./assets/index-C4p0i39h.js"></script>
+  <script type="module" crossorigin src="./assets/index-Pt9WoVCJ.js"></script>
   <link rel="stylesheet" crossorigin href="./assets/index-J9BLbllu.css">
-=======
-  <script type="module" crossorigin src="./assets/index-DA9lB3Zb.js"></script>
-  <link rel="stylesheet" crossorigin href="./assets/index-B-iwcVJL.css">
->>>>>>> 75bba1d0
 </head>
 <body>
     <div id="app"></div>
